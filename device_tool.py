"""
device_tool
-----------
A script to perform some operations on Axis devices.
Requires Python 3.8+

Examples:

   1. Get supported events from a device:

      python3 device_tool.py -u root -p pass -c 192.168.1.3 -f GetEventInfo

   2. As 1, but rely on the connection parameters of last eap-install.sh
      invocation (stored in .eap-install.cfg):

      python3 device_tool.py -f GetEventInfo

   3. As 2, but print summary of GetEventInfo instead:

      python3 device_tool.py -f GetEventInfo -d

   4. Get serverreport of several cameras, using credentials from
      .eap-install.cfg on all devices

      python3 device_tool.py -c 192.168.1.3 -c 192.168.1.4 -c 192.168.1.5 -f GetServerReport

   5. See more options, and actual credentials in use:

      python3 device_tool.py -h

   6. Install ACAP (again), start it, wait two minutes, remove it

      python3 device_tool.py -f "UploadAcap(filename=youracap_0_8_5_armv7hf.eap)" -f ListAcaps -f "StartAcap(package=youracap)" \
        -f "Wait(seconds=120)" -f "RemoveAcap(package=youracap)" -f ListAcaps

   7. Retrieve a serverreport every two hours, until Ctrl-C is pressed:

      python3 device_tool.py -f GetServerReport -i 0
"""
import os
import sys
import argparse
import time
import datetime
import re
import json
import socket
import ssl
from typing import Optional, Union, Dict, List, Type
import xml.etree.ElementTree as ET
import pprint
import configparser

import collections.abc
from abc import ABC, abstractmethod

import http.cookiejar
import http.client

import urllib.parse
import urllib.error
import urllib.request
import urllib.response

GLOBAL_COUNTER = 0

# -------------------------------------------------------------------------------
#
#   Utilities                                                               {{{1
#
# -------------------------------------------------------------------------------

prv_gethostbyname = socket.gethostbyname


def new_gethostbyname(hostname):
   """
   Avoid DNS lookups on hostnames that are already an IP address, so that
   the tool runs properly in DNS-less ad-hoc networks

   Monkeypatch:
   socket.gethostbyname = new_gethostbyname
   """
   try:
      _ = socket.inet_aton(hostname)
      return hostname
   except socket.error:
      res = prv_gethostbyname(hostname)
      return res


socket.gethostbyname = new_gethostbyname


class Denamespacer:
   """
   Helper class to undo tags from their ElementTree internal namespace-representation
   """

   def __init__(self, namespaces):
      self.pattern = re.compile(r'{(.*)}(.*)')
      self.namespaces = namespaces
      self.reverse_namespaces = {}
      for key, val in namespaces.items():
         self.reverse_namespaces[val] = key

   def append_namespace(self, namespaces):
      self.namespaces.extend(namespaces)
      for key, val in namespaces.items():
         self.reverse_namespaces[val] = key

   def _split_namespace_and_tag(self, elementtree_tag: str):
      """
      """
      if elementtree_tag.startswith('{'):
         if (m := self.pattern.match(elementtree_tag)):
            return m.group(1), m.group(2)
      return None, elementtree_tag

   def tag(self, elementtree_tag: str) -> str:
      """
      """
      namespace, _tag = self._split_namespace_and_tag(elementtree_tag)
      if namespace:
         return f'{self.reverse_namespaces[namespace]}:{_tag}'
      return _tag


class EventtopicDenamespacer(Denamespacer):
   """
   A Denamespacer specifically for Axis eventtopics
   """
   topicfilters = {
      'tns1': 'onvif',
      'tnsaxis': 'axis'
   }

   def tag(self, elementtree_tag: str) -> str:
      namespace, _tag = self._split_namespace_and_tag(elementtree_tag)
      if namespace:
         reverse = self.reverse_namespaces[namespace]
         if reverse in self.topicfilters:
            reverse = self.topicfilters[reverse]
         return f'{reverse}:{_tag}'
      return _tag


def parse_call(func_call):
   """
   This one splits a command-line string into a function-name and keyword
   arguments list that can be passed to the function implementing
   'function-name'
   """
   part1 = func_call.strip().split('(')
   kwargs = {}
   if len(part1) > 1 and len(part1[1]) > 1:
      args = part1[1][:-1].split(',')
      for a in args:
         x = a.split('=', 1)
         kwargs[x[0]] = x[1]
   return part1[0], kwargs

# In-place ElementTree prettyprint formatter
# Credits: http://effbot.oRg/zone/element-lib.htm#prettyprint


def xml_indent(elem, level=0):
   i = "\n" + level * "  "
   if len(elem):
      if not elem.text or not elem.text.strip():
         elem.text = i + "  "
      if not elem.tail or not elem.tail.strip():
         elem.tail = i
      for sub_el in elem:
         xml_indent(sub_el, level + 1)
      if not elem.tail or not elem.tail.strip():
         elem.tail = i
   else:
      if level and (not elem.tail or not elem.tail.strip()):
         elem.tail = i


def write_data(filename, content):
   """
   Save content in file filename
   """
   with open(filename, 'wb') as f:
      f.write(content)

# -------------------------------------------------------------------------------
#
#   Web access                                                              {{{1
#
# -------------------------------------------------------------------------------


DEBUG_HTTP = 0

# Example proxy: 'http://username:password@proxy.yourdomain:3128'


def StandardSSLContext():
   """
   Return a SSL context that tells to ignore certificate validity. Maybe not a
   good idea in general but it does gets us through invalid configurations and
   perform hard factory defaults
   """
   ctx = ssl.create_default_context()
   ctx.check_hostname = False
   ctx.verify_mode = ssl.CERT_NONE
   return ctx

class WebAccess:
   """
   A urllib based http-client. There are no real advantages to the urllib
   approach other than to keep this script free of non-standard
   dependencies, like requests
   """

   def __init__(self, host: str, temp_dir='.', proxy=None, context=None):
      self.host = host
      self.site_url = f'http://{host}'
      self.pwd_mngr = urllib.request.HTTPPasswordMgrWithDefaultRealm()
      self.cj = http.cookiejar.LWPCookieJar()
      self.cookie_file = temp_dir + os.sep + 'cookie.lwp'
      self.h = []
      self.h.append(urllib.request.HTTPHandler(debuglevel=DEBUG_HTTP))
      self.h.append(urllib.request.HTTPSHandler(
          debuglevel=DEBUG_HTTP, context=context))
      self.h.append(urllib.request.HTTPDigestAuthHandler(self.pwd_mngr))
      self.h.append(urllib.request.HTTPBasicAuthHandler(self.pwd_mngr))
      if proxy:
         self.h.append(urllib.request.ProxyHandler({'http': proxy}))
      self.opener = urllib.request.build_opener(*self.h)
      self.context = context

   def __del__(self):
      pass

   def add_credentials(self, usr, passw, url=None):
      if url is None:
         url = self.site_url
      self.pwd_mngr.add_password(None, url, usr, passw)

   def get(self,
         url_str: str,
         extra_headers: Optional[Dict[str, str]] = None
   ) -> urllib.response.addinfourl:
      """
      Perform a HTTP GET
      """
      url = self.site_url + url_str
      if extra_headers is None:
         extra_headers = {}
      return self.opener.open(urllib.request.Request(url=url, headers=extra_headers))

   def post(self,
         url_str: str,
         params: Optional[Union[bytes,str]] = None,
         extra_headers: Optional[Dict[str, str]] = None
   ) -> urllib.response.addinfourl:
      """
      Perform a HTTP POST
      """
      url = self.site_url + url_str
      if extra_headers is None:
         extra_headers = {}
      if isinstance(params, str):
         req = urllib.request.Request(url, params.encode('utf-8'), headers=extra_headers)
      else:
         req = urllib.request.Request(url, params, headers=extra_headers)
      return self.opener.open(req)

   def post_file(self,
         url_str: str,
         filename: str,
         content_type: str = 'text/plain',
         uploadname: Optional[str] = None,
         extra_headers: Optional[Dict[str, str]] = None
   ) -> urllib.response.addinfourl:
      """
      Upload file plain ascii file 'filename' to 'url_str', pretending it to
      be file 'uploadname'. If no uploadname specified use original filename
      """
      my_boundary = b'-------------------------114782935826962'
      url = self.site_url + url_str
      if uploadname is None:
         uploadname = os.path.basename(filename)
      upload_prefix = \
          f'Content-Disposition: form-data; name=\"fileName\"; filename=\"{uploadname}\"\r\nContent-Type: {content_type}\r\n\r\n'.encode()
      upload_postfix = b'\r\n'
      with open(filename, 'rb') as f:
         upload_text = b'--' + my_boundary + b'\r\n' + upload_prefix + f.read() + \
           upload_postfix + b'--' + my_boundary + b'--\r\n'
      h = extra_headers if isinstance(extra_headers, dict) else {}
      h.update({
         'Content-Type': 'multipart/form-data; boundary=' + my_boundary.decode('utf-8'),
         'Content-Length': f'{len(upload_text)}'
      })
      return self.opener.open(urllib.request.Request(url, upload_text, headers=h))

# -------------------------------------------------------------------------------
#
#   Events and Actions support functions                                    {{{1
#
# -------------------------------------------------------------------------------
#-------------------------------------------------------------------------------
# Schedules                                                                 {{{2
#-------------------------------------------------------------------------------

AddScheduleXml = """<?xml version="1.0" encoding="UTF-8"?>
<Envelope xmlns="http://www.w3.org/2003/05/soap-envelope">
 <Header/>
 <Body >
  <AddScheduledEvent xmlns="http://www.axis.com/vapix/ws/event1">
   <NewScheduledEvent>
    <Name>{0}</Name>
    <Schedule>
     <ICalendar Dialect="http://www.axis.com/vapix/ws/ical1">{1}</ICalendar>
    </Schedule>
   </NewScheduledEvent>
  </AddScheduledEvent>
 </Body>
</Envelope>
"""

AddScheduleWithIDXml = """<?xml version="1.0" encoding="UTF-8"?>
<Envelope xmlns="http://www.w3.org/2003/05/soap-envelope">
 <Header/>
 <Body >
  <AddScheduledEvent xmlns="http://www.axis.com/vapix/ws/event1">
   <NewScheduledEvent>
    <Name>{0}</Name>
    <EventID>{1}</EventID>
    <Schedule>
     <ICalendar Dialect="http://www.axis.com/vapix/ws/ical1">{2}</ICalendar>
    </Schedule>
   </NewScheduledEvent>
  </AddScheduledEvent>
 </Body>
</Envelope>
"""

RemoveScheduleXml = """<?xml version="1.0" encoding="UTF-8"?>
<Envelope xmlns="http://www.w3.org/2003/05/soap-envelope">
 <Header/>
 <Body >
  <RemoveScheduledEvent xmlns="http://www.axis.com/vapix/ws/event1">
   <EventID>{0}</EventID>
  </RemoveScheduledEvent>
 </Body>
</Envelope>
"""

ListSchedulesXml = """<?xml version="1.0" encoding="UTF-8"?>
<Envelope xmlns="http://www.w3.org/2003/05/soap-envelope">
 <Header/>
 <Body>
   <GetScheduledEvents xmlns="http://www.axis.com/vapix/ws/event1"/>
 </Body>
</Envelope>
"""

#-------------------------------------------------------------------------------
# Recipients                                                                {{{2
#-------------------------------------------------------------------------------

GenericRecipientConfiguration = """<?xml version="1.0" encoding="utf-8"?>
<soap:Envelope xmlns:act="http://www.axis.com/vapix/ws/action1" xmlns:soap="http://www.w3.org/2003/05/soap-envelope">
  <soap:Body>
	<act:AddRecipientConfiguration xmlns="http://www.axis.com/vapix/ws/action1">
	  <NewRecipientConfiguration>
		<TemplateToken>{}</TemplateToken>
		<Name>{}</Name>
		<Parameters>
          {}
		</Parameters>
	  </NewRecipientConfiguration>
	</act:AddRecipientConfiguration>
  </soap:Body>
</soap:Envelope>
"""

# This info can be requested from the camera as well, but that doesn't really
# scale when configuring a lot of devices

RecipientDefinitions = {
  'com.axis.recipient.tcp':  {'host': '', 'port': '', 'qos': '0'},
  'com.axis.recipient.http': {'upload_url': '', 'login': '', 'password': '', 'qos': '0', 'proxy_host': '', 'proxy_port': '', 'proxy_login': '', 'proxy_password': ''},
  'com.axis.recipient.https': {'upload_url': '', 'login': '', 'password': '', 'qos': '0', 'proxy_host': '', 'proxy_port': '', 'proxy_login': '', 'proxy_password': '', 'validate_server_cert': '1'}
}

def MakeRecipientConfiguration(token, name, **kwargs):
   if token in RecipientDefinitions:
      params = []
      for key in RecipientDefinitions[token].keys():
         value = kwargs.get(key, RecipientDefinitions[token][key])
         params.append('<Parameter Name="{}" Value="{}"></Parameter>'.format(key, value))
      return GenericRecipientConfiguration.format(token, name, '\n'.join(params))
   return None

#-------------------------------------------------------------------------------
# ActionConfiguration and -Rules                                            {{{2
#-------------------------------------------------------------------------------

GenericActionEnvelope = """<?xml version="1.0" encoding="utf-8"?>
<soap:Envelope xmlns:act="http://www.axis.com/vapix/ws/action1" xmlns:soap="http://www.w3.org/2003/05/soap-envelope">
	<soap:Body>
		<act:{0} xmlns="http://www.axis.com/vapix/ws/action1">
		</act:{0}>
	</soap:Body>
</soap:Envelope>
"""
GenericActionRule = """<?xml version="1.0" encoding="UTF-8"?>
<SOAP-ENV:Envelope xmlns:SOAP-ENV="http://www.w3.org/2003/05/soap-envelope" >
  <SOAP-ENV:Header/>
  <SOAP-ENV:Body xmlns:act="http://www.axis.com/vapix/ws/action1" xmlns:aev="http://www.axis.com/vapix/ws/event1" xmlns:wsnt="http://docs.oasis-open.org/wsn/b-2" xmlns:tns1="http://www.onvif.org/ver10/topics" xmlns:tnsaxis="http://www.axis.com/2009/event/topics">
      <act:AddActionRule>
        <act:NewActionRule>
          <act:Name>{0}</act:Name>
             {1}
          <act:Enabled>true</act:Enabled>
          <act:Conditions>
             {2}
          </act:Conditions>
          <act:PrimaryAction>{3}</act:PrimaryAction>
        </act:NewActionRule>
      </act:AddActionRule>
  </SOAP-ENV:Body>
</SOAP-ENV:Envelope>
"""

GenericCondition = """<act:Condition>
   <wsnt:TopicExpression Dialect="http://docs.oasis-open.org/wsn/t-1/TopicExpression/Concrete">{0}</wsnt:TopicExpression>
   <wsnt:MessageContent Dialect="http://www.onvif.org/ver10/tev/messageContentFilter/ItemFilter">{1}</wsnt:MessageContent>
</act:Condition>
"""

GenericStartEvent = """<act:StartEvent>
  <wsnt:TopicExpression Dialect="http://docs.oasis-open.org/wsn/t-1/TopicExpression/Concrete" xmlns="http://docs.oasis-open.org/wsn/b-2">{0}</wsnt:TopicExpression>
  <wsnt:MessageContent Dialect="http://www.onvif.org/ver10/tev/messageContentFilter/ItemFilter" xmlns="http://docs.oasis-open.org/wsn/b-2">{1}</wsnt:MessageContent>
</act:StartEvent>
"""


ActionDefinitions = {
  'com.axis.action.fixed.notification.http': {
     'recipient_token': 'com.axis.recipient.http',
     'params': {'parameters': '', 'message': ''}
  },
  'com.axis.action.fixed.notification.https': {
     'recipient_token': 'com.axis.recipient.https',
     'params': {'parameters': '', 'message': ''}
  },
  'com.axis.action.fixed.play.audioclip': {
     'recipient_token': None,
     'params': {
        'location': '',
#        'audiooutput': '',
#        'audiodeviceid': '0',
#        'audiooutputid': '0',
#        'repeat': '0',
#        'volume': '100'
     }
  }
}

GenericActionConfiguration = """<?xml version="1.0" encoding="UTF-8"?>
<SOAP-ENV:Envelope xmlns:SOAP-ENV="http://www.w3.org/2003/05/soap-envelope">
   <SOAP-ENV:Header/>
   <SOAP-ENV:Body xmlns:act="http://www.axis.com/vapix/ws/action1" xmlns:aev="http://www.axis.com/vapix/ws/event1" xmlns:wsnt="http://docs.oasis-open.org/wsn/b-2" xmlns:tns1="http://www.onvif.org/ver10/topics" xmlns:tnsaxis="http://www.axis.com/2009/event/topics">
     <act:AddActionConfiguration>
      <act:NewActionConfiguration>
        <act:Name>{}</act:Name>
        <act:TemplateToken>{}</act:TemplateToken>
        <act:Parameters>
         {}
        </act:Parameters>
      </act:NewActionConfiguration>
     </act:AddActionConfiguration>
  </SOAP-ENV:Body>
</SOAP-ENV:Envelope>
"""

GenericRemoveEnvelope = """<?xml version="1.0" encoding="utf-8"?>
<soap:Envelope xmlns:act="http://www.axis.com/vapix/ws/action1" xmlns:soap="http://www.w3.org/2003/05/soap-envelope">
	<soap:Body>
		<act:{0} xmlns="http://www.axis.com/vapix/ws/action1">
          <act:{1}>{2}</act:{1}>
		</act:{0}>
	</soap:Body>
</soap:Envelope>
"""

GET_RECIPIENT_TEMPLATES = GenericActionEnvelope.format('GetRecipientTemplates')
GET_RECIPIENT_CONFIGURATIONS = GenericActionEnvelope.format('GetRecipientConfigurations')
GET_ACTION_RULES = GenericActionEnvelope.format('GetActionRules')
GET_ACTION_CONFIGURATIONS = GenericActionEnvelope.format('GetActionConfigurations')

REMOVE_ACTION_CONFIGURATION = GenericRemoveEnvelope.format('RemoveActionConfiguration', 'ConfigurationID', '{}')
REMOVE_ACTION_RULE = GenericRemoveEnvelope.format('RemoveActionRule', 'RuleID', '{}')
REMOVE_RECIPIENT_CONFIGURATION = GenericRemoveEnvelope.format('RemoveRecipientConfiguration', 'ConfigurationID', '{}')

class TopicFilter(ABC):
   def __init__(self, topic, content_filter):
      self.topic = topic
      self.content_filter = content_filter

   @abstractmethod
   def serialize(self):
      pass

class Condition(TopicFilter):

   def serialize(self):
      return GenericCondition.format(self.topic, self.content_filter)

class StartEvent(TopicFilter):

   def serialize(self):
      return GenericStartEvent.format(self.topic, self.content_filter)

class ConditionList:
   def __init__(self):
      self.conditions = []

   def add(self, topic, content_filter):
      self.conditions.append(Condition(topic, content_filter))

   def serialize(self):
      return '\n'.join([c.serialize() for c in self.conditions])

def MakeActionConfiguration(token, name, **kwargs):
   """
   Generate an action configuration 'in place', use recipient parameters as
   present in 'kwargs'

   The action configuration parameter content is a merge of the recipient
   template parameters and the action template
   """
   if token in ActionDefinitions:
      recipient_token = ActionDefinitions[token]['recipient_token']
      params = []
      for key, default_val in ActionDefinitions[token]['params'].items():
         params.append('<act:Parameter Name="{}" Value="{}"/>'.format(key, kwargs.get(key,  default_val)))
      if recipient_token is not None:
         if recipient_token not in RecipientDefinitions:
            return None
         for key, default_val in RecipientDefinitions[recipient_token].items():
            params.append('<act:Parameter Name="{}" Value="{}"/>'.format(key, kwargs.get(key, default_val)))
      return GenericActionConfiguration.format(name, token, '\n'.join(params))
   print(f'Error: no action-template for {token}')
   return None

# -------------------------------------------------------------------------------
#
#   VAPIX Client                                                            {{{1
#
# -------------------------------------------------------------------------------

# See: https://stackoverflow.com/questions/55921412


MINIMAL_VAPIX_NAMESPACES = {
   'SOAP-ENV': 'http://www.w3.org/2003/05/soap-envelope',
   'aev': 'http://www.axis.com/vapix/ws/event1',
   'wstop': 'http://docs.oasis-open.org/wsn/t-1',
   'tns1': 'http://www.onvif.org/ver10/topics',
   'tnsaxis': 'http://www.axis.com/2009/event/topics',
   'act': 'http://www.axis.com/vapix/ws/action1',
   'entry': 'http://www.axis.com/vapix/ws/entry'
}

LIST_FEATUREFLAGS = """
{
  "apiVersion": "1.0",
  "context": "my context",
  "method": "listAll"
}
"""

<<<<<<< HEAD
SET_CUSTOM_HEADER = """{{
  "apiVersion": "1.0",
  "context": "OptionalContext",
  "method": "set",
  "params": {{
    "{}": "{}"
  }}
}}"""
=======

JSON_REQUEST = """{{
    "apiVersion": "1.0",
    "context": "123",
    "method": "{}",
    "params": {}
}}
"""

GET_SUPPORTED_VERSIONS = """
{
    "context": "123",
    "method": "getSupportedVersions"
}
"""

MQTT_CLIENT_STATUS = JSON_REQUEST.format('getClientStatus', '{}')
MQTT_ACTIVATE_CLIENT = JSON_REQUEST.format('activateClient', '{}')
MQTT_DEACTIVATE_CLIENT = JSON_REQUEST.format('deactivateClient', '{}')

MD_LIST_PRODUCERS = JSON_REQUEST.format('listProducers', '{}')
MD_GET_SUPPORTED_METADATA = JSON_REQUEST.format('getSupportedMetadata', '{}')
>>>>>>> 58438837

class VapixClient:
   """
   This class implements several VAPIX requests. Note that since VAPIX-inception
   in the late '90s several types of interfaces were added:

     1. The original plain old GET's with parameters in the url
     2. VAPIX webservices, with authentication in HTTP header, not in
        SOAP-envelope like ONVIF has
     3. Simple GET requests, webservice-like response
     4. JSON based functions
   """

   def __init__(self, w, dump_raw_bytes=False):
      self.w = w
      self.debug = dump_raw_bytes
      # SOAP-related
      for key, val in MINIMAL_VAPIX_NAMESPACES.items():
         ET.register_namespace(key, val)
      # Used for converting vapix namespaces to topicfilter namespaces
      self.denamespacer = EventtopicDenamespacer(MINIMAL_VAPIX_NAMESPACES)
      self.params = {}

   @classmethod
   def functions(cls):
      """
      Return the list of supported functions
      """
      return [m for m in dir(cls) if isinstance(getattr(cls, m), collections.abc.Callable) and not m.startswith('_')]

   # ----------------------------------------------------------------------------
   # Communication functions                                                {{{2
   # ----------------------------------------------------------------------------

   def _dump_request(self, req: str, data=None):
      if self.debug:
         print(f'\nRequest:\n========\n{req}\n')
         if data:
            print('\nData:\n--------\n')
            print(data)
         sys.stdout.flush()

   def _dump_plain_reply(self, plain_data: bytes):
      if self.debug:
         print(f'\nReply:\n========\n{plain_data.decode("utf-8")}\n')
         sys.stdout.flush()

   def _dump_xml(self, title: str, xml : ET.Element):
      if self.debug:
         print(f'\n{title}:\n========\n')
         xml_indent(xml)
         ET.dump(xml)
         sys.stdout.flush()

   def _dump_xml_request(self, xml : ET.Element):
      self._dump_xml('Request', xml)

   def _dump_xml_reply(self, xml : ET.Element):
      self._dump_xml('Reply', xml)

   def _dump_txt_request_as_xml(self, req):
      if self.debug:
         print('\nRequest:\n========\n')
         x = ET.fromstring(req)
         xml_indent(x)
         ET.dump(x)
         sys.stdout.flush()

   def _simple_vapix_call(self,
         url: str,
         data: Optional[str] = None,
         extra_headers: Optional[Dict[str, str]] = None,
         method: Optional[str] = None
   ) -> bytes:
      """
      Perform a GET or POST with a VAPIX request

      It does POST when data is provided or the method is 'POST'.
      """
      self._dump_request(url, data)
      if extra_headers is None:
         extra_headers = {}
      if data or method == 'POST':
         rawdata = self.w.post(url, data, extra_headers).read()
      else:
         rawdata = self.w.get(url).read()
      self._dump_plain_reply(rawdata)
      return rawdata

   def _json_vapix_call(
       self, url, data: Union[dict, str]
   ) -> dict:
      """
      Perform a JSON Vapix-call, dict or string in, dict out
      """
      if isinstance(data, str):
         # Sanity check (better message here than from camera)
         _ = json.loads(data)
      elif isinstance(data, dict):
         data = json.dumps(data)

      return json.loads(
         self._simple_vapix_call(
            url,
            data,
            extra_headers = {
               'Content-Type': 'application/json',
               'Accept-Encoding': 'application/json'
            }
         ).decode('utf-8')
      )

   def _simple_vapix_webservice_call(self, req: str) -> ET.Element:
      self._dump_txt_request_as_xml(req)
      try:
         r = self.w.post('/vapix/services', req)
         rawdata = r.read()
      except urllib.error.HTTPError as v:
         if v.code in (400, 500):
            rawdata = v.read()
         else:
            raise
      envelope = ET.fromstring(rawdata)
      self._dump_xml_reply(envelope)
      return envelope

   def _simple_vapix_xml_response_call(self, url) -> ET.Element:
      self._dump_request(url)
      rawdata = self.w.get(url).read()
      envelope = ET.fromstring(rawdata)
      self._dump_xml_reply(envelope)
      return envelope

   # ----------------------------------------------------------------------------
   # System functions                                                       {{{2
   # ----------------------------------------------------------------------------

   def GetSomeInfo(self) -> str:
      """
      Call: GetSomeInfo

      Retrieve opiniated set of properties from a device which are typically
      important for a device driver to know about
      """
      url = ','.join([
            '/axis-cgi/param.cgi?action=list&group=Brand.ProdShortName',
            'Properties',
            'Network.RTSP.AllowClientTransportSettings',
            'Input.NbrOfInputs',
            'Output.NbrOfOutputs',
            'IOPort.*.Configurable'])
      return self._simple_vapix_call(url).decode('utf-8')

   def EnableSSH(self) -> str:
      """
      EnableSSH on a fw 5.60+ device

      Call: EnableSSH
      """
      return self._simple_vapix_call(
          '/axis-cgi/param.cgi?action=update&Network.SSH.Enabled=yes').decode('utf-8')

   def FactoryDefault(self) -> str:
      """
      Perform a soft factory default, aka 'restore', maintaining the networking parameters

      Call: FactoryDefault
      """
      return self._simple_vapix_call(
          '/axis-cgi/factorydefault.cgi').decode('utf-8')

   def HardfactoryDefault(self) -> str:
      """
      Perform a hard factory default, aka 'factory default'

      Call: HardfactoryDefault
      """
      return self._simple_vapix_call(
          '/axis-cgi/hardfactorydefault.cgi').decode('utf-8')

   def Reboot(self) -> str:
      """
      Call: Reboot
      """
      return self._simple_vapix_call('/axis-cgi/restart.cgi').decode('utf-8')

   def CustomHeader(self, header: str = 'Access-Control-Allow-Origin', value: str = '*') -> str:
      """
      Call: CustomHeader(header=<str>,value=<str>)

      Device needs reboot for the setting to have effect
      """
      return self._simple_vapix_call(
         '/axis-cgi/customhttpheader.cgi',
         SET_CUSTOM_HEADER.format(header, value)
      ).decode('utf-8')

   def Wait(self, seconds=60) -> str:
      """
      Wait a certain time

      Call: Wait(seconds=X)
      """
      time.sleep(int(seconds))
      return ''

   # ----------------------------------------------------------------------------
   # Troubleshooting                                                        {{{2
   # ----------------------------------------------------------------------------

   def PerformTrace(self, duration: int = 300,
                    filename: Optional[str] = None) -> str:
      """
      Call: PerformTrace([duration=seconds] (*300), filename=[filename])

      Let the camera perform a trace for a number of seconds (default: 30).
      The result can be inspected with Wireshark
      """
      r = self.w.get(
          f'/axis-cgi/debug/debug.tgz?cmd=pcapdump&duration={duration}')
      if not (name := filename):
         name = os.path.basename(self.w.site_url) + '.pcap'
      with open(name, 'wb') as f:
         f.write(r.read())
      return name

   def GetServerReport(self, mode='zip_with_image') -> str:
      """"
      Get a serverreport from a camera. The file is saved
      in current directory.

      Call: GetServerReport(mode=[zip, *zip_with_image])

      Default is mode zip_with_image
      """
      url = f'/axis-cgi/admin/serverreport.cgi?mode={mode}'
      self._dump_request(url)
      r = self.w.get(url)
      filename = None
      headers = r.info()
      if 'Content-Disposition' in headers:
         tokens = headers['Content-Disposition'].split('=')
         if tokens[0].endswith('filename'):
            filename = tokens[1]
      if filename is None:
         filename = f'ServerReport-{self.w.host}-{GLOBAL_COUNTER:>010}'
      write_data(filename, r.read())
      return filename

   def GetSystemLog(self) -> str:
      """
      Retrieve the (entire) systemlog

      Call: GetSystemLog
      """
      return self._simple_vapix_call(
          '/axis-cgi/admin/systemlog.cgi').decode('utf-8')

   # ----------------------------------------------------------------------------
   # ACAP                                                                   {{{2
   # ----------------------------------------------------------------------------

   def _acapCmd(self, action, package) -> str:
      """
      Call: _acapCmd(action=action,package=package_name)

      Perform an ACAP control operation
      """
      return self._simple_vapix_call(
         f'/axis-cgi/applications/control.cgi?action={action}&package={package}').decode('utf-8')

   def ListAcaps(self) -> str:
      """
      Call: ListAcaps

      List the installed ACAPs
      """
      url = '/axis-cgi/applications/list.cgi'
      return self._simple_vapix_call(url).decode('utf-8')

   def StartAcap(self, package) -> str:
      """
      Call: StartAcap(package=package_name)

      Start the ACAP named 'package'
      """
      return self._acapCmd('start', package)

   def RestartAcap(self, package) -> str:
      """
      Call: RestartAcap(package=package_name)

      Restart the ACAP named 'package'
      """
      return self._acapCmd('restart', package)

   def StopAcap(self, package) -> str:
      """
      Call: StopAcap(package=package_name)

      Stop the ACAP named 'package'
      """
      return self._acapCmd('stop', package)

   def RemoveAcap(self, package) -> str:
      """
      Call: RemoveAcap(package=package_name)

      Remove the ACAP named 'package'
      """
      return self._acapCmd('remove', package)

   def UploadAcap(self, filename) -> str:
      """
      Call: UploadAcap(filename=path/to/eap_file)

      Upload an ACAP
      """
      if os.path.isfile(filename):
         # Don't use _simple_vapix_call() to avoid -r printing the ACAP
         return self.w.post_file(
            url_str='/axis-cgi/applications/upload.cgi',
            filename=filename,
            content_type='application/octet-stream').read()
      else:
         return f'File not found: {filename}'

   # ----------------------------------------------------------------------------
   # I/O                                                                     {{{3
   # ----------------------------------------------------------------------------

   def VirtualIOOn(self, port = 1):
      """
      Call: VirtualIOOn(output=virtual port number)

      Set a virtualinput
      """
      return self._simple_vapix_call(f'/axis-cgi/virtualinput/activate.cgi?schemaversion=1&port={port}')

   def VirtualIOOff(self, port = 1):
      """
      Call: VirtualIOOff(output=virtual port number)

      Reset a virtualinput
      """
      return self._simple_vapix_call(f'/axis-cgi/virtualinput/deactivate.cgi?schemaversion=1&port={port}')

   # ----------------------------------------------------------------------------
   # Event Information                                                      {{{2
   # ----------------------------------------------------------------------------

   def GetEventInfo(self) -> str:
      """
      Call: GetEventInfo

      Get the supported events (generated by Axis OS or enabled applications
      on the device). The information can be used to contruct event
      subscriptions on the event data stream
      """
      result = []

      def nice_name(node) -> str:
         """
         Return a human readable node name which is either the denamespaced
         node tag or its NiceName attribute
         """
         name = node.tag
         for attrib in list(node.keys()):
            if attrib.endswith('NiceName'):
               name = node.get(attrib)
               break
         return re.sub('{.*}', '', name)

      def show_event(subcategory, event, tf_base):
         event_name = nice_name(event)
         event_title = f'{subcategory}{ " - " if len(subcategory) else ""}{event_name}'
         result.append(f' {event_title:<40}\teventtopic={tf_base}/{self.denamespacer.tag(event.tag)}')

      request_body = '<s:Envelope xmlns:s="http://www.w3.org/2003/05/soap-envelope"><s:Body xmlns:xsd="http://www.w3.org/2001/XMLSchema"> <GetEventInstances xmlns="http://www.axis.com/vapix/ws/event1"/></s:Body></s:Envelope>'
      envelope = self._simple_vapix_webservice_call(request_body)

      if (topic_set := envelope.find(
          'SOAP-ENV:Body/aev:GetEventInstancesResponse/wstop:TopicSet', MINIMAL_VAPIX_NAMESPACES)) is not None:
         for topic in list(topic_set):
            topic_filterbase = self.denamespacer.tag(topic.tag)
            result.append(f'\n{nice_name(topic)}')

            for event_or_group in list(topic):
               # If a direct child in 'topic' itself has a 'MessageInstance', it
               # is an event declaration, otherwise it is a group of events and
               # we have to look for the events one level deeper

               if event_or_group.find('aev:MessageInstance', MINIMAL_VAPIX_NAMESPACES) is None:
                  group_name = nice_name(event_or_group)
                  topic_filterextension = self.denamespacer.tag(event_or_group.tag)
                  for event in list(event_or_group):
                     show_event(group_name, event, topic_filterbase + '/' + topic_filterextension)
               else:
                  # Event
                  show_event('', event_or_group, topic_filterbase)

      return '\n'.join(result)

   def ListFeatureFlags(self) -> str:
      """
      List the available feature flags
      """
      return json.dumps(self._json_vapix_call(
         '/axis-cgi/featureflag.cgi',
         LIST_FEATUREFLAGS
      ))

   # ----------------------------------------------------------------------------
   # Event & Action API                                                      {{{2
   # ----------------------------------------------------------------------------

   # ----------------------------------------------------------------------------
   # Schedules                                                               {{{3
   # ----------------------------------------------------------------------------

   def ListSchedules(self):
      """
      List the configured schedules (Recurrences)
      """
      return self._simple_vapix_webservice_call(ListSchedulesXml)

   def AddOrReplaceSchedule(self, name = 'TEST', event_id = None, ical_spec = 'DTSTART:19700101T080000\nDTEND:19700101T150000\nRRULE:FREQ=WEEKLY;BYDAY=TU,WE,TH'):
      """
      Add a schedule by first checking for existence of a schedule with the
      same name, if it exists delete it. Then add the schedule
      """
      return self.AddOrReplaceSchedules([{'name': name, 'event_id': event_id, 'ical_spec': ical_spec}])

   def AddOrReplaceSchedules(self, schedule_specifications : list):
      """
      Addition of multiple schedules. It starts with a single listing of existing
      schedules up-front to determine which ones to delete by name, and get to
      know their EventID so it can be reused in case adding a schedule is in
      fact recreating it.
      """
      def name_to_id(envelope, name):
         for schedule in list(envelope.find('SOAP-ENV:Body/aev:GetScheduledEventsResponse/aev:ScheduledEvents', MINIMAL_VAPIX_NAMESPACES)):
            if (ev_name := schedule.find('aev:Name', MINIMAL_VAPIX_NAMESPACES)) is not None:
               if name == ev_name.text:
                  event_id = schedule.find('aev:EventID', MINIMAL_VAPIX_NAMESPACES)
                  return None if event_id is None else event_id.text
         return None

      envelope = self.ListSchedules()
      for spec in schedule_specifications:
         if (schedule_id := name_to_id(envelope, spec['name'])) is not None:
            self.RemoveSchedule(schedule_id)
            if spec['event_id'] is None:
               spec['event_id'] = schedule_id

      result = []
      for spec in schedule_specifications:
         if spec['event_id'] is None:
            envelope = self._simple_vapix_webservice_call(AddScheduleXml.format(spec['name'], spec['ical_spec']))
         else:
            envelope = self._simple_vapix_webservice_call(AddScheduleWithIDXml.format(spec['name'], spec['event_id'], spec['ical_spec']))
         if (config := envelope.find('SOAP-ENV:Body/aev:AddScheduledEventResponse/aev:EventID', MINIMAL_VAPIX_NAMESPACES)) is None:
            result.append(spec['event_id'])
         else:
            result.append(config.text)
      return result

   def RemoveSchedule(self, event_id = '0'):
      """
      """
      req = RemoveScheduleXml.format(event_id)
      envelope = self._simple_vapix_webservice_call(req)
      success = envelope.find('SOAP-ENV:Body/aev:RemoveScheduledEventResponse', MINIMAL_VAPIX_NAMESPACES)
      return 'Failure' if success is None else 'Success'

   # ----------------------------------------------------------------------------
   # Recipients                                                              {{{3
   # ----------------------------------------------------------------------------

   # Recipients are a web GUI concept, you can configure action rules without
   # creating recipients on the device first

   def AddTCPRecipient(self, name, host, port, qos = 0):
      """
      Call: AddTCPRecipient(name,host,port,[qos])

      Add a TCP recipient to the event configuration
      """
      req = MakeRecipientConfiguration('com.axis.recipient.tcp', name, host=host, port=port, qos=qos)
      envelope = self._simple_vapix_webservice_call( req )
      return envelope.find('SOAP-ENV:Body/act:AddRecipientConfigurationResponse/act:ConfigurationID', MINIMAL_VAPIX_NAMESPACES).text

   def AddHTTPRecipient( self, name, url, usr='', passwd=''):
      """
      Call: AddHTTPRecipient(name,url,usr,passwd)

      Add a HTTP recipient to the event configuration
      """
      req = MakeRecipientConfiguration('com.axis.recipient.http', name, upload_url = url, login = usr, password = passwd)
      envelope = self._simple_vapix_webservice_call( req )
      return envelope.find('SOAP-ENV:Body/act:AddRecipientConfigurationResponse/act:ConfigurationID', MINIMAL_VAPIX_NAMESPACES).text

   def GetRecipientConfigurations(self):
      """
      Call: GetRecipientConfigurations

      (use -r)
      """
      self._simple_vapix_webservice_call( GET_RECIPIENT_CONFIGURATIONS )

   def RemoveRecipientConfiguration(self, recipient_id):
      """
      Call: RemoveRecipientConfiguration(recipient_id)
      """
      self._simple_vapix_webservice_call(REMOVE_RECIPIENT_CONFIGURATION.format(recipient_id))

   # ----------------------------------------------------------------------------
   # ActionConfigurations                                                    {{{3
   # ----------------------------------------------------------------------------

   def GetActionConfigurations(self):
      """
      Call: GetActionConfigurations

      (use -r)
      """
      return self._simple_vapix_webservice_call( GET_ACTION_CONFIGURATIONS )

   def RemoveActionConfiguration(self, action_id):
      """
      Call: RemoveActionConfiguration(action_id=integer)

      Remove an action configuration (make sure to remove the related
      ActionRule yourself)
      """
      return self._simple_vapix_webservice_call(REMOVE_ACTION_CONFIGURATION.format(action_id))

   def RemoveActionConfigurations(self):
      """
      Call: RemoveActionConfigurations

      Query the action configurations present on the device, and remove them
      one by one (make sure to remove the related ActionRules yourself)
      """
      envelope = self.GetActionConfigurations()
      ac_set = envelope.find('SOAP-ENV:Body/act:GetActionConfigurationsResponse/act:ActionConfigurations', MINIMAL_VAPIX_NAMESPACES)
      for ac in list(ac_set):
         ac_id = ac.find('act:ConfigurationID', MINIMAL_VAPIX_NAMESPACES)
         if ac_id is not None:
            envelope = self.RemoveActionConfiguration(ac_id.text)

   # ----------------------------------------------------------------------------
   # ActionRules                                                             {{{3
   # ----------------------------------------------------------------------------

   def GetActionRules(self):
      """
      Call: GetActionRules

      (use -r)
      """
      return self._simple_vapix_webservice_call(GET_ACTION_RULES)

   def RemoveActionRule(self, rule_id):
      """
      Call: RemoveActionRule(rule_id=integer)

      Remove an action rule. Does not remove the related action configuration!
      For that use RemoveActionRuleComplete() instead
      """
      self._simple_vapix_webservice_call(REMOVE_ACTION_RULE.format(rule_id))

   def RemoveActionRules(self):
      """
      Call: RemoveActionRules

      Query all action rules present on the device, and removed them one by
      one (does not remove related action configurations, make sure to call
      RemoveActionConfigurations() yourself)
      """
      envelope = self.GetActionRules()
      rule_set = envelope.find('SOAP-ENV:Body/act:GetActionRulesResponse/act:ActionRules', MINIMAL_VAPIX_NAMESPACES)
      for rule in list(rule_set):
         r_id = rule.find('act:RuleID', MINIMAL_VAPIX_NAMESPACES)
         if r_id is not None:
            self.RemoveActionRule(r_id.text)

   def RemoveActionRuleComplete(self, rule_id):
      """
      Call: RemoveActionRuleComplete(rule_id=integer)

      Remove an action rule including it's related action configuration. This
      function leaves the event configuration in a consistent state

      Get the rule_id's using GetActionRules
      """
      done = False
      envelope = self.GetActionRules()
      rule_set = envelope.find('SOAP-ENV:Body/act:GetActionRulesResponse/act:ActionRules', MINIMAL_VAPIX_NAMESPACES)
      for rule in list(rule_set):
         r_id = rule.find('act:RuleID', MINIMAL_VAPIX_NAMESPACES)
         if r_id is not None:
            if r_id.text == rule_id:
               action_id = rule.find('act:PrimaryAction', MINIMAL_VAPIX_NAMESPACES)
               self.RemoveActionRule(rule_id)
               if action_id is not None:
                  self.RemoveActionConfiguration(action_id.text)
               done = True
      return done

   #----------------------------------------------------------------------------
   # Input/Output, Digital I/O                                              {{{2
   #----------------------------------------------------------------------------

   def IOOn(self, output = 1):
      """
      Call: IOOn( output=output number )

      Set an output pin
      """
      return self._simple_vapix_call(f'/axis-cgi/io/port.cgi?action={output}%3A%2F')

   def IOOff(self, output = 1):
      """
      Call: IOOn( output=output number )

      Reset an output pin
      """
      return self._simple_vapix_call(f'/axis-cgi/io/port.cgi?action={output}%3A%5C')

   def VirtualIOOn(self, port = 1):
      """
      Call: VirtualIOOn(output=virtual port number)

      Set a virtualinput
      """
      return self._simple_vapix_call(f'/axis-cgi/virtualinput/activate.cgi?schemaversion=1&port={port}')

   def VirtualIOOff(self, port = 1):
      """
      Call: VirtualIOOff(output=virtual port number)

      Reset a virtualinput
      """
      return self._simple_vapix_call(f'/axis-cgi/virtualinput/deactivate.cgi?schemaversion=1&port={port}')

   def ManualTriggerOn(self):
      """
      Call: ManualTriggerOn

      Switch on the manual trigger
      """
      return self._simple_vapix_call('/axis-cgi/io/virtualinput.cgi?action=6%3A%2F')

   def ManualTriggerOff(self):
      """
      Call: ManualTriggerOff

      Switch off the manual trigger
      """
      return self._simple_vapix_call('/axis-cgi/io/virtualinput.cgi?action=6%3A%5C')


   def IOPulse(self, output = 1, duration = 1000):
      """
      Call: IOPulse( output=output number, duration=milliseconds

      Enable, wait, disable for an output pin
      """
      return self._simple_vapix_call(f'/axis-cgi/io/output.cgi?action={output}:/{duration}\\')

   #----------------------------------------------------------------------------
   # Analytics Metadata                                                     {{{2
   #----------------------------------------------------------------------------

   def ListProducers(self):
      return json.dumps(self._json_vapix_call(
         '/axis-cgi/analyticsmetadataconfig.cgi',
         MD_LIST_PRODUCERS
      ))

   def GetSupportedMetadata(self):
      response = self._json_vapix_call('/axis-cgi/analyticsmetadataconfig.cgi', MD_GET_SUPPORTED_METADATA)
      for example in response.get('data', {}).get('producers', []):
         print(f'\n{example["name"]}:')
         xml = ET.fromstring(example['sampleFrameXML'])
         xml_indent(xml)
         ET.dump(xml)
      return 'done'

   def GetSupportedVersions(self):
      return json.dumps(self._json_vapix_call(
         '/axis-cgi/analyticsmetadataconfig.cgi',
         GET_SUPPORTED_VERSIONS
      ))

   #----------------------------------------------------------------------------
   # MQTT Setup                                                             {{{2
   #----------------------------------------------------------------------------

   def MQTTActivate(self):
      return self._json_vapix_call('/axis-cgi/mqtt/client.cgi', MQTT_ACTIVATE_CLIENT)

   def MQTTDeactivate(self):
      return self._json_vapix_call('/axis-cgi/mqtt/client.cgi', MQTT_DEACTIVATE_CLIENT)

   def MQTTGetConfig(self):
      """
      Returns current broker configuration
      """
      return self._json_vapix_call('/axis-cgi/mqtt/client.cgi', MQTT_CLIENT_STATUS)

   def MQTTConfig(self, broker_usr = '', broker_passwd = '', broker_addr = '192.168.2.95',  broker_port = 1883):
      """
      Configure the MQTT Client on a device with a simple TCP based
      broker-connection. It takes care to not reconfigure if the settings are
      already in place
      """
      # First get the MAC
      # raw_serial = self._simple_vapix_call('/axis-cgi/param.cgi?action=list&group=Properties.System.SerialNumber').decode('utf-8')
      # serial = raw_serial.split('=')[1]
      # print(serial)
      current_config = self.MQTTGetConfig()
      c = current_config['data']['config']
      if c['server']['host'] != broker_addr or \
         c['server']['port'] != broker_port or \
         c.get('username', '') != broker_usr or \
         c.get('password', '') != broker_passwd:

         c['server']['host'] = broker_addr
         c['server']['port'] = broker_port
         c['server']['protocol'] = 'tcp'
         c['username'] = broker_usr
         c['password'] = broker_passwd
         self._json_vapix_call('/axis-cgi/mqtt/client.cgi', JSON_REQUEST.format('configureClient', json.dumps(c)))
         return self.MQTTActivate()
      return 'No change'

   def MQTTRemoveEventPublications(self):
      return self.MQTTAddEventPublications([])

   def MQTTGetEventPublications(self):
      """
      Get the current event publications
      """
      response = self._json_vapix_call('/axis-cgi/mqtt/event.cgi', '{"apiVersion":"1.1","method":"getEventPublicationConfig"}')
      return [r['topicFilter'] for r in response['data']['eventPublicationConfig']['eventFilterList']]

   def MQTTAddEventPublications(self, topic_filter_list : list[str]):
      publications_request = {
         "apiVersion": "1.1",
         "method": "configureEventPublication",
         "params": {
            "topicPrefix": "default",
            "customTopicPrefix": "",
            "appendEventTopic": True,
            "includeSerialNumberInPayload": False,
            "includeTopicNamespaces":True,
            "eventFilterList": [{"topicFilter": t,"qos":0,"retain":"none"} for t in topic_filter_list]
         }
      }
      return self._json_vapix_call('/axis-cgi/mqtt/event.cgi', json.dumps(publications_request))

   def MQTTAddEventPublication(self, topic_filter = 'onvif:AudioSource/axis:TriggerLevel'):
      publications = self.MQTTGetEventPublications()
      if topic_filter not in publications:
         publications.append(topic_filter)
         return self.MQTTAddEventPublications(publications)
      else:
         return 'No change'

   def MQTTAddEventPublication(self, topic_filter = 'onvif:AudioSource/axis:TriggerLevel'):
      publications = self.MQTTGetEventPublications()
      last_len = len(publications)
      publications.remove(topic_filter)
      if last_len != len(publications):
         return self.MQTTAddEventPublications(publications)
      else:
         return 'No change'

# -------------------------------------------------------------------------------
#
#   Other                                                                   {{{1
#
# -------------------------------------------------------------------------------

class MyUsecases(VapixClient):
   """
   Non-generic calls which don't make sense to include in base VapixClient
   """

   def _add_action_rule(self, actionrule_name, schedule_id_a, schedule_id_b, start_event, play_clip_name, use_virtual_input: bool = False):
      """
      Implements the core logic for the ActionRuleTest_* functions
      """
      # Note! Older Axis OS expects audioclip with path, later ones without path?
      envelope = self._simple_vapix_webservice_call(MakeActionConfiguration('com.axis.action.fixed.play.audioclip', play_clip_name, location = '/etc/audioclips/camera_clicks16k.au'))
      if (config := envelope.find('SOAP-ENV:Body/act:AddActionConfigurationResponse/act:ConfigurationID', MINIMAL_VAPIX_NAMESPACES)) is not None:

         conditions = ConditionList()
         conditions.add(
            topic = 'tns1:UserAlarm/tnsaxis:Recurring/Interval',
            content_filter = f'boolean(//SimpleItem[@Name="id" and @Value="{schedule_id_a}"]) and boolean(//SimpleItem[@Name="active" and @Value="0"])'
         )
         conditions.add(
            topic = 'tns1:UserAlarm/tnsaxis:Recurring/Interval',
            content_filter = f'boolean(//SimpleItem[@Name="id" and @Value="{schedule_id_b}"]) and boolean(//SimpleItem[@Name="active" and @Value="0"])'
         )
         if use_virtual_input:
            # Combine with a virtual input (to try silence the event on
            # schedule-modifications)
            conditions.add(
               topic = 'tns1:Device/tnsaxis:IO/VirtualInput',
               content_filter = 'boolean(//SimpleItem[@Name="port" and @Value="9"]) and boolean(//SimpleItem[@Name="active" and @Value="1"])'
            )
         req = GenericActionRule.format(
            actionrule_name,
            start_event.serialize(),
            conditions.serialize(),
            config.text
         )
         envelope = self._simple_vapix_webservice_call(req)
         config = envelope.find('SOAP-ENV:Body/act:AddActionRuleResponse/act:RuleID', MINIMAL_VAPIX_NAMESPACES)
         if config is not None:
            return config.text
      return None

   def ActionRuleTest(self, start_event):
      """
      Configure two rules to Play audio clip triggered by 'start_event', when
      when two schedules are not active. Inspired by a specific troubleshoot
      but usefull as general example for configuring event rules.

      Pre: start with clean (empty) eventrule configuration
      """
      schedule_id1, schedule_id2, schedule_id3, schedule_id4 = self.AddOrModifySchedules1()


      ids = [
         self._add_action_rule('Play a clip 1', schedule_id1, schedule_id2, start_event, 'Play my clip 1'),
         self._add_action_rule('Play a clip 2', schedule_id3, schedule_id4, start_event, 'Play my clip 2')
      ]

      return ids

   def ActionRuleTest_byCallButton(self):
      """
      Configure the rule with Call button pressed (= input 0 toggles) as start
      event
      """
      start_event = StartEvent(
         'tns1:Device/tnsaxis:IO/Port',
         'boolean(//SimpleItem[@Name="port" and @Value="0"]) and boolean(//SimpleItem[@Name="state" and @Value="1"])'
      )
      return self.ActionRuleTest(start_event)

   def ActionRuleTest_byManualTrigger(self):
      """
      Configure the rule with Manual Trigger pressed as start event

      Seems a bit of an oddity that we need to listen to port 1 while we need
      to set virtual port 6 to trigger it
      """
      start_event = StartEvent(
         'tns1:Device/tnsaxis:IO/VirtualPort',
         'boolean(//SimpleItem[@Name="port" and @Value="1"]) and boolean(//SimpleItem[@Name="state" and @Value="1"])'
      )
      return self.ActionRuleTest(start_event)

   def AddOrModifySchedules1(self):
      """
      (Re-)defines the schedule in use by the action-rule created by
      ActionRuleTest()
      """
      return self.AddOrReplaceSchedules([
         # 800
         {'name': 'My Schedule 1', 'event_id': None, 'ical_spec': 'DTSTART:19700101T000000\nDTEND:19700101T080000\nRRULE:FREQ=WEEKLY;BYDAY=FR'},
         # 801
         {'name': 'My Schedule 2', 'event_id': None, 'ical_spec': 'DTSTART:19700101T161000\nDTEND:19700101T163500\nRRULE:FREQ=WEEKLY;BYDAY=FR'},
         # 900
         {'name': 'My Schedule 3', 'event_id': None, 'ical_spec': 'DTSTART:19700101T080000\nDTEND:19700101T161000\nRRULE:FREQ=WEEKLY;BYDAY=FR'},
         # 901
         {'name': 'My Schedule 4', 'event_id': None, 'ical_spec': 'DTSTART:19700101T163500\nDTEND:19700101T235959\nRRULE:FREQ=WEEKLY;BYDAY=FR'}
      ])

   def AddOrModifySchedules2(self):
      """
      (Re-)defines the schedule in use by the action-rule created by
      ActionRuleTest()
      """
      return self.AddOrReplaceSchedules([
         # 800
         {'name': 'My Schedule 1', 'event_id': None, 'ical_spec': 'DTSTART:19700101T000000\nDTEND:19700101T080000\nRRULE:FREQ=WEEKLY;BYDAY=FR'},
         # Weekdays
         {'name': 'My Schedule 2', 'event_id': None, 'ical_spec': 'DTSTART:19700105T000000\nDTEND:19700110T000000\nRRULE:FREQ=WEEKLY'},
         # 900
         {'name': 'My Schedule 3', 'event_id': None, 'ical_spec': 'DTSTART:19700101T080000\nDTEND:19700101T161000\nRRULE:FREQ=WEEKLY;BYDAY=FR'},
         # Office hours
         {'name': 'My Schedule 4', 'event_id': None, 'ical_spec': 'DTSTART:19700101T080000\nDTEND:19700101T180000\nRRULE:FREQ=WEEKLY;BYDAY=MO,TU,WE,TH,FR'}
      ])

   def AddOrModifySchedules3(self):
      """
      (Re-)defines the schedule in use by the action-rule created by
      ActionRuleTest()
      """
      return self.AddOrReplaceSchedules([
         # 800
         {'name': 'My Schedule 1', 'event_id': None, 'ical_spec': 'DTSTART:19700101T000000\nDTEND:19700101T080000\nRRULE:FREQ=WEEKLY;BYDAY=FR'},
         # Weekends
         {'name': 'My Schedule 2', 'event_id': None, 'ical_spec': 'DTSTART:19700103T000000\nDTEND:19700105T000000\nRRULE:FREQ=WEEKLY'},
         # 900
         {'name': 'My Schedule 3', 'event_id': None, 'ical_spec': 'DTSTART:19700101T080000\nDTEND:19700101T161000\nRRULE:FREQ=WEEKLY;BYDAY=FR'},
         # After hours
         {'name': 'My Schedule 4', 'event_id': None, 'ical_spec': 'DTSTART:19700101T180000\nDTEND:19700102T080000\nRRULE:FREQ=WEEKLY;BYDAY=MO,TU,WE,TH,FR'}
      ])

   def SetupSytemReadyMessage(self, name, recipient_name, url, usr='', passwd='', message='', parameters = ''):
      """
      Add Event Rule for sending out a HTTP notification on SystemReady

      - Create event action
      - Find the id of the new event action in the response
      - Create event rule with the trigger condition, pointing to the action
        id
      """
      envelope = self._simple_vapix_webservice_call(
         MakeActionConfiguration(
            'com.axis.action.fixed.notification.https',
            recipient_name,
            upload_url = url,
            login = usr,
            password = passwd,
            message = message,
            parameters = parameters
         )
      )
      config = envelope.find('SOAP-ENV:Body/act:AddActionConfigurationResponse/act:ConfigurationID', MINIMAL_VAPIX_NAMESPACES)
      if config != None:
         action_config_id = config.text
         conditions = ConditionList()
         conditions.add(
            topic = 'tns1:Device/tnsaxis:Status/SystemReady',
            content_filter = 'boolean(//SimpleItem[@Name="ready" and @Value="1"])'
         )
         req = GenericActionRule.format(
            name,
            '',
            conditions.serialize(),
            action_config_id
         )

         envelope = self._simple_vapix_webservice_call( req )
         config = envelope.find('SOAP-ENV:Body/act:AddActionRuleResponse/act:RuleID', MINIMAL_VAPIX_NAMESPACES)
         if config != None:
            return config.text
      return None

   def MySystemReady(self):
      return self.SetupSytemReadyMessage(
         name = 'System is up',
         recipient_name = 'self',
         url = 'https://127.0.1.1/axis-cgi/virtualinput/activate.cgi',
         usr = 'root',
         passwd = 'pass',
         message = 'test',
         parameters = 'schemaversion=1&amp;port=11'
      )

# -------------------------------------------------------------------------------
#
#   Main                                                                    {{{1
#
# -------------------------------------------------------------------------------

class Executor:
   """
   A class to assemble the list of functions to call, and runnning the requested sequence
   """
   def __init__(self, args, interface: Type[VapixClient]):
      self.args = args
      self.clients = {}
      self.iteration_counter = 0
      self.interface = interface
      self.tool_list = interface.functions()
      for cam in args.camera:
         w = WebAccess(cam, context = StandardSSLContext())
         w.add_credentials(args.user, args.password)
         self.clients[cam] = interface(w, args.raw)

   def run(self):
      """
      Runs the functions
      """
      global GLOBAL_COUNTER
      if self.args.function is not None and self.args.camera is not None:
         if self.args.iterations == -1:
            self._run_one(True)
         else:
            self.iteration_counter = 0
            while self.iteration_counter < self.args.iterations or (self.args.iterations == 0):
               self._run_one(self.iteration_counter == 0)
               self.iteration_counter += 1
               GLOBAL_COUNTER = self.iteration_counter
               if (self.iteration_counter < self.args.iterations) or (self.args.iterations == 0):
                  print(
                    f'{datetime.datetime.now()} End of iteration {self.iteration_counter}{"" if self.args.iterations == 0 else "/"}{"" if not self.args.iterations else self.args.iterations}. Sleeping for {self.args.sleep2} seconds...')
                  sys.stdout.flush()
                  time.sleep(float(self.args.sleep2))
            print('Done')
      else:
         print('No device(s) and/or function(s) specified')

   def _run_one(self, verbose: bool = False):
      """
      Run the list of functions one time
      """
      for c in self.args.camera:
         if verbose:
            print(f'Camera = {c}')
         for f in self.args.function:
            name, kwargs = parse_call(f)
            methodcall = None
            if name in self.tool_list:
               methodcall = getattr(self.clients[c], name)
            else:
               print(f'Unsupported: {f}')
            if methodcall:
               if verbose:
                  print(f'Calling: {name}({kwargs})')
               r = methodcall(**kwargs)
               if isinstance(r, str):
                  print(r)
               elif isinstance(r, bytes):
                  print(r.decode('utf-8'))
               elif isinstance(r, ET.Element):
                  xml_indent(r)
                  ET.dump(r)
                  sys.stdout.flush()
               else:
                  pprint.pprint(r)
            else:
               print('No such function:', name)
            if self.args.sleep1:
               print(f'Sleep for {self.args.sleep1} seconds')
               time.sleep(float(self.args.sleep1))


if __name__ == '__main__':

   def read_config() -> configparser.ConfigParser:
      """
      If present, read data from .eap_install.cfg so that it can be used to
      populate default argument values
      """
      config = configparser.ConfigParser(interpolation=None)
      config['default'] = {}
      config['default']['user'] = 'root'
      config['default']['password'] = 'pass'

      eap_info = '.eap-install.cfg'
      if os.path.isfile(eap_info):
         settings = '[default]\n'
         with open(eap_info, 'r', encoding='utf-8') as _f:
            settings += _f.read()
         config.read_string(settings)
      return config

   def create_parser(config: configparser.ConfigParser, interface: VapixClient) -> argparse.ArgumentParser:
      """
      Define the commandline. It picks default values from 'config'
      """
      p = argparse.ArgumentParser(
         description = 'Collection of commands to interact with Axis cameras.\nCommands can be run in sequence with wait times in between',
         formatter_class = argparse.RawDescriptionHelpFormatter,
         epilog = 'Functions:\n{}\n\n'.format('\n'.join(interface.functions()))
      )

      p.add_argument(
           '-c', '--camera', type = str, action='append',
           help='Hostname/IP address of the device(s) to interact with. You can specify multiple cameras')
      p.add_argument(
           '-u', '--user', type = str, default = config['default']['user'],
           help = f'username to login with ({config["default"]["user"]})')
      p.add_argument(
           '-p', '--password', type = str, default = config['default']['password'],
           help = f'password to login with ({config["default"]["password"]})')
      p.add_argument(
           '-x', '--proxy', type = str, default = None,
           help = 'proxy to use, e.g. "http://user:pass@proxyaddr:proxyport" (none)')
      p.add_argument(
           '-f', '--function', action = 'append',
           help = 'Function to call. You can specify multiple -f arguments')
      p.add_argument(
           '-d', '--document', action ='store_true',
           help = 'Get detailed documentation on calling a function')
      p.add_argument(
           '-r', '--raw', action = 'store_true',
           help = 'Output raw data instead of processed response only (some functions always dump raw response)')
      p.add_argument(
           '-i', '--iterations', type = int, default = -1,
           help = 'How many times to repeat the requests (no repetition). 0 repeats endless')
      p.add_argument(
           '-s', '--sleep1', type = int, default = 0,
           help = 'Sleeptime between functions (0)')
      p.add_argument(
           '-S', '--sleep2', type = int, default = 7200,
           help = 'Sleeptime between iterations (7200)')
      return p


   def main():
      """
      Pre-check some arguments and pass on to Executor-instance
      """
      config = read_config()
      # interface = VapixClient
      # Or..
      interface = MyUsecases
      tool_list = interface.functions()
      parser = create_parser(config, interface)
      args = parser.parse_args()
      if args.camera is None:
         if 'axis_device_ip' in config['default']:
            args.camera = [ config['default']['axis_device_ip'] ]
      if args.function is None or (args.camera is None and not args.document):
         parser.print_usage()
         sys.exit(2)
      # If requested, show documentation and exit
      if args.document:
         for func in args.function:
            if func in tool_list:
               print(getattr(interface, func).__doc__)
            else:
               print(f'Unsupported: {func}')
         sys.exit(0)

      Executor(args, interface).run()

   main()

#  vim: set nowrap sw=3 sts=3 et fdm=marker:<|MERGE_RESOLUTION|>--- conflicted
+++ resolved
@@ -579,7 +579,6 @@
 }
 """
 
-<<<<<<< HEAD
 SET_CUSTOM_HEADER = """{{
   "apiVersion": "1.0",
   "context": "OptionalContext",
@@ -588,7 +587,6 @@
     "{}": "{}"
   }}
 }}"""
-=======
 
 JSON_REQUEST = """{{
     "apiVersion": "1.0",
@@ -611,7 +609,6 @@
 
 MD_LIST_PRODUCERS = JSON_REQUEST.format('listProducers', '{}')
 MD_GET_SUPPORTED_METADATA = JSON_REQUEST.format('getSupportedMetadata', '{}')
->>>>>>> 58438837
 
 class VapixClient:
    """
